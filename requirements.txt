--- conflicted
+++ resolved
@@ -9,8 +9,4 @@
 ccxt
 yfinance
 streamlit
-<<<<<<< HEAD
-openai
-=======
-openai
->>>>>>> 9ccec051
+openai